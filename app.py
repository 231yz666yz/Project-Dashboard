import os
import datetime as dt
import pandas as pd
import plotly.express as px
import streamlit as st
from dotenv import load_dotenv
from sqlalchemy import create_engine, text
from pymongo import MongoClient

# Load environment variables
load_dotenv()

<<<<<<< HEAD
PG_SCHEMA = os.getenv("PG_SCHEMA", "public")

=======

#Postgres schema helper
PG_SCHEMA = os.getenv("PG_SCHEMA", "public")   # CHANGE: "public" to your own schema name
>>>>>>> c955afe6
def qualify(sql: str) -> str:
    """Replace schema placeholder {S} with actual schema name"""
    return sql.replace("{S}.", f"{PG_SCHEMA}.")

# CONFIG: Postgres and Mongo Queries
CONFIG = {
    "postgres": {
    "enabled": True,
    "uri": os.getenv("PG_URI", "postgresql+psycopg2://postgres:password@localhost:5432/smart_guardian"),
    "queries": {
        "Patient: Real-time Vital Signs (Last 2 Hours)": {
            "sql": """
                SELECT hr.heart_rate, hr.systolic_bp, hr.diastolic_bp, hr.temperature, hr.record_time
                FROM {S}.health_record hr
                JOIN {S}.health_monitor_device hmd ON hr.device_id = hmd.device_id
                WHERE hmd.user_id = :user_id
                  AND hr.record_time >= NOW() - INTERVAL '2 hours'
                ORDER BY hr.record_time DESC;
            """,
            "chart": {"type": "table"},
            "tags": ["patient"],
            "params": ["user_id"]
        },
        "Patient: 7-Day Heart Rate Trend (Daily Avg)": {
            "sql": """
                SELECT DATE(hr.record_time) AS record_date,
                       AVG(hr.heart_rate) AS avg_heart_rate
                FROM {S}.health_record hr
                JOIN {S}.health_monitor_device hmd ON hr.device_id = hmd.device_id
                WHERE hmd.user_id = :user_id
                  AND hr.record_time >= NOW() - INTERVAL '7 days'
                GROUP BY record_date
                ORDER BY record_date;
            """,
            "chart": {"type": "line", "x": "record_date", "y": "avg_heart_rate"},
            "tags": ["patient"],
            "params": ["user_id"]
        },
        "Patient: Bound Device Status (Battery/Network)": {
            "sql": """
                SELECT hmd.device_type, hmd.battery_level, hmd.network_status, hmd.activation_time
                FROM {S}.health_monitor_device hmd
                WHERE hmd.user_id = :user_id
                  AND hmd.device_id = :device_id;
            """,
            "chart": {"type": "table"},
            "tags": ["patient"],
            "params": ["user_id", "device_id"]
        },
        "Caregiver: My Assigned Patients (table)": {
            "sql": """
                SELECT u.user_id, u.user_name, u.user_age, u.medical_history, u.user_phone
                FROM {S}.users u
                JOIN {S}.user_caregiver_mapping ucm ON u.user_id = ucm.user_id
                WHERE ucm.caregiver_id = :caregiver_id
                ORDER BY u.user_name;
            """,
            "chart": {"type": "table"},
            "tags": ["caregiver"],
            "params": ["caregiver_id"]
        },
        "Caregiver: Unread Notifications (Last 24h)": {
            "sql": """
                SELECT n.notification_id, n.notification_type, n.content, n.send_time, u.user_name
                FROM {S}.notification n
                JOIN {S}.users u ON n.user_id = u.user_id
                WHERE n.caregiver_id = :caregiver_id
                  AND n.notification_id = :notification_id
                  AND n.read_status = 'unread'
                  AND n.send_time >= NOW() - INTERVAL '24 hours'
                ORDER BY n.send_time DESC;
            """,
            "chart": {"type": "table"},
            "tags": ["caregiver"],
            "params": ["caregiver_id", "notification_id"]
        },
        "Caregiver: Patient Device Status Changes (Last 7 Days)": {
            "sql": """
                SELECT dsl.log_id, dsl.device_id, dsl.old_status, dsl.new_status, dsl.status_change_time, u.user_name
                FROM {S}.device_status_log dsl
                JOIN {S}.health_monitor_device hmd ON dsl.device_id = hmd.device_id
                JOIN {S}.users u ON hmd.user_id = u.user_id
                JOIN {S}.user_caregiver_mapping ucm ON u.user_id = ucm.user_id
                WHERE ucm.caregiver_id = :caregiver_id
                  AND ucm.mapping_id = :mapping_id
                  AND dsl.status_change_time >= NOW() - INTERVAL '7 days'
                ORDER BY dsl.status_change_time DESC;
            """,
            "chart": {"type": "table"},
            "tags": ["caregiver"],
            "params": ["caregiver_id", "mapping_id"]
        },
        "Doctor: My Patients' Health Records (Last 30 Days)": {
            "sql": """
                SELECT u.user_name, hr.heart_rate, hr.systolic_bp, hr.diastolic_bp, hr.record_time
                FROM {S}.health_record hr
                JOIN {S}.users u ON hr.user_id = u.user_id
                WHERE u.doctor_id = :doctor_id
                  AND hr.record_id = :record_id
                  AND hr.record_time >= NOW() - INTERVAL '30 days'
                ORDER BY hr.record_time DESC;
            """,
            "chart": {"type": "table"},
            "tags": ["doctor"],
            "params": ["doctor_id", "record_id"]
        },
        "Doctor: Patient Medical History & Doctor Info": {
            "sql": """
                SELECT u.user_name, u.medical_history, d.doctor_name, d.doctor_specialty, d.hospital_affiliation
                FROM {S}.users u
                JOIN {S}.doctor d ON u.doctor_id = d.doctor_id
                WHERE u.user_id = :user_id
                  AND d.doctor_id = :doctor_id;
            """,
            "chart": {"type": "table"},
            "tags": ["doctor"],
            "params": ["user_id", "doctor_id"]
        },
        "Doctor: High Blood Pressure Patients (Systolic > 140)": {
            "sql": """
                SELECT u.user_name, AVG(hr.systolic_bp) AS avg_systolic_bp
                FROM {S}.health_record hr
                JOIN {S}.users u ON hr.user_id = u.user_id
                WHERE u.doctor_id = :doctor_id
                  AND hr.record_time >= NOW() - INTERVAL '7 days'
                GROUP BY u.user_name
                HAVING AVG(hr.systolic_bp) > 140
                ORDER BY avg_systolic_bp DESC;
            """,
            "chart": {"type": "bar", "x": "user_name", "y": "avg_systolic_bp"},
            "tags": ["doctor"],
            "params": ["doctor_id"]
        },
        "Technician: Devices with Low Battery (<20%)": {
            "sql": """
                SELECT hmd.device_id, hmd.device_type, hmd.battery_level, u.user_name, u.user_phone
                FROM {S}.health_monitor_device hmd
                JOIN {S}.users u ON hmd.user_id = u.user_id
                WHERE hmd.device_id = :device_id
                  AND hmd.battery_level < 20
                ORDER BY hmd.battery_level ASC;
            """,
            "chart": {"type": "bar", "x": "device_id", "y": "battery_level"},
            "tags": ["technician"],
            "params": ["device_id"]
        },
        "Technician: Device Status Change Logs (Last 24h)": {
            "sql": """
                SELECT dsl.device_id, dsl.old_status, dsl.new_status, dsl.status_change_time
                FROM {S}.device_status_log dsl
                WHERE dsl.device_id = :device_id
                  AND dsl.status_change_time >= NOW() - INTERVAL '24 hours'
                ORDER BY dsl.status_change_time DESC;
            """,
            "chart": {"type": "table"},
            "tags": ["technician"],
            "params": ["device_id"]
        }
    }
},
    "mongo": {
        "enabled": True,
        "uri": os.getenv("MONGO_URI", "mongodb://localhost:27017"),
        "db_name": os.getenv("MONGO_DB", "Smart_Health_Monitoring"),  # Matches image data's DB context
        "queries": {
            # ---------------------- 1. Hourly Avg Heart Rate (Matches Image 2 Data) ----------------------
            "TS: Minutely avg heart rate (Patient, All Time)": {
                "collection": "sensor_readings_ts",  # Matches time-series collection
                "aggregate": [
                    {"$match": {
                        "patient_id": ":patient_id",  # Use "patient_id" (image: "PAT_8316") instead of "meta.resident_id"
                        "data_type": "heart_rate",    # Exact match with image 2's "data_type: heart_rate"
                        "reading_value": {"$exists": True}  # Ensure reading exists
                    }},
                    {"$project": {
                        "minute": {"$dateTrunc": {"date": "$timestamp", "unit": "minute"}},  # Use "timestamp" (image's time field)
                        "hr": "$reading_value"  # Directly map to image 2's "reading_value" (e.g., 89.2)
                    }},
                    {"$group": {
                        "_id": "$minute", 
                        "avg_hr": {"$avg": "$hr"},  # Calculate hourly average
                        "data_count": {"$count": {}}  # Count of readings per hour (for reliability check)
                    }},
                    {"$sort": {"_id": 1}}  # Sort by time ascending
                ],
                "chart": {"type": "line", "x": "_id", "y": "avg_hr"},  # Line chart for trend
                "tags": ["patient", "doctor", "caregiver"],
                "params": ["patient_id"]  # Requires patient_id (e.g., "PAT_8316")
            },

            # ---------------------- 2. Device Battery Status (Matches Image 1 Data) ----------------------
            "TS: Device Battery Status (All Time)": {
                "collection": "device_status_ts",  # Matches device status collection
                "aggregate": [
                    {"$match": {
                        "device_id": ":device_id",    # Exact match with image 1's "device_id: DEVICE_004"
                        "battery_level": {"$exists": True},  # Ensure battery data exists
                        "network_status": {"$exists": True}  # Optional: Retain network info for context
                    }},
                    {"$project": {
                        "day": {"$dateTrunc": {"date": "$timestamp", "unit": "day"}},  # Daily battery trend
                        "device_id": "$device_id",  # Retain device ID for multi-device comparison
                        "battery_level": "$battery_level",  # Directly map to image 1's "battery_level: 79"
                        "network_status": "$network_status"  # Optional: Add network status for reference
                    }},
                    {"$group": {
                        "_id": {"day": "$day", "device_id": "$device_id"},  # Group by day + device
                        "avg_battery": {"$avg": "$battery_level"},  # Daily average battery
                        "last_network_status": {"$last": "$network_status"}  # Latest network status that day
                    }},
                    {"$sort": {"_id.day": 1, "_id.device_id": 1}}  # Sort by time + device
                ],
                "chart": {"type": "line", "x": "_id.day", "y": "avg_battery", "color": "_id.device_id"},  # Color by device
                "tags": ["technician", "caregiver"],
                "params": ["device_id"]  # Requires device_id (e.g., "DEVICE_004")
            },

            # ---------------------- 3. Low SpO2 Alerts (Matches Image 2's SpO2 Data) ----------------------
            "Telemetry: Low SpO2 Alerts (All Time)": {
                "collection": "sensor_readings_ts",
                "aggregate": [
                    {"$match": {
                        "data_type": "blood_oxygen",  # Exact match with image 2's "data_type: blood_oxygen"
                        "reading_value": {"$lt": 92},  # SpO2 < 92 = low (clinical threshold)
                        "patient_id": {"$exists": True}
                    }},
                    {"$group": {
                        "_id": "$patient_id",  # Group alerts by patient (e.g., "PAT_8316")
                        "alert_count": {"$count": {}},  # Total low SpO2 occurrences
                        "latest_alert_time": {"$max": "$timestamp"}  # Most recent alert time
                    }},
                    {"$project": {
                        "patient_id": "$_id",
                        "alert_count": 1,
                        "latest_alert_time": 1,
                        "_id": 0  # Hide default _id for readability
                    }},
                    {"$sort": {"alert_count": -1}}  # Prioritize patients with most alerts
                ],
                "chart": {"type": "bar", "x": "patient_id", "y": "alert_count"},  # Bar chart for alert comparison
                "tags": ["doctor", "caregiver"],
                "params": []  # No params (shows all patients with low SpO2)
            },

            # ---------------------- 4. Device Network Status Distribution (Matches Image 1) ----------------------
            "Telemetry: Device Network Status (All Time)": {
                "collection": "device_status_ts",
                "aggregate": [
                    {"$match": {
                        "network_status": {"$in": ["online", "offline", "intermittent"]},  # Match image 1's "network_status: online"
                        "device_id": {"$exists": True}
                    }},
                    {"$group": {
                        "_id": "$network_status",  # Group by network status (online/offline)
                        "device_count": {"$count": {}},  # Number of devices in this status
                        "affected_devices": {"$addToSet": "$device_id"}  # List of devices (for troubleshooting)
                    }},
                    {"$project": {
                        "network_status": "$_id",
                        "device_count": 1,
                        "affected_devices": {"$slice": ["$affected_devices", 5]},  # Show top 5 devices
                        "_id": 0
                    }},
                    {"$sort": {"device_count": -1}}
                ],
                "chart": {"type": "pie", "names": "network_status", "values": "device_count"},  # Pie chart for distribution
                "tags": ["technician", "caregiver"],
                "params": []
            },

            # ---------------------- 5. Sensor Reading Details (Raw Data for Verification) ----------------------
            "Telemetry: Raw Sensor Readings (Patient)": {
                "collection": "sensor_readings_ts",
                "aggregate": [
                    {"$match": {
                        "patient_id": ":patient_id",
                        "data_type": {"$in": ["heart_rate", "blood_oxygen"]}  # Show both HR and SpO2 (image 2's data types)
                    }},
                    {"$project": {
                        "timestamp": 1,
                        "patient_id": 1,
                        "sensor_id": 1,  # Match image 2's "sensor_id: HR_SENSOR_047"
                        "data_type": 1,
                        "reading_value": 1,
                        "unit": 1,  # Match image 2's "unit: bpm" / "unit: %"
                        "quality_score": 1  # Match image 2's "quality_score: 0.98" (for data reliability)
                    }},
                    {"$sort": {"timestamp": -1}},  # Show latest readings first
                    {"$limit": 100}  # Limit to 100 rows for performance
                ],
                "chart": {"type": "table"},  # Table for raw data verification
                "tags": ["patient", "doctor"],
                "params": ["patient_id"]
            }
        }
    }
}

# ---------------------- 3. Dashboard Core Logic ----------------------
st.set_page_config(page_title="SmartGuardian Health Dashboard", layout="wide")
st.title("SmartGuardian | Wearable Health Monitoring System (Postgres + MongoDB)")

def metric_row(metrics: dict):
    cols = st.columns(len(metrics))
    for (k, v), c in zip(metrics.items(), cols):
        c.metric(k, v)

@st.cache_resource
def get_pg_engine(uri: str):
    return create_engine(uri, pool_pre_ping=True, future=True)

@st.cache_data(ttl=60)
def run_pg_query(_engine, sql: str, params: dict | None = None):
    with _engine.connect() as conn:
        return pd.read_sql(text(sql), conn, params=params or {})

@st.cache_resource
def get_mongo_client(uri: str):
    return MongoClient(uri)

def mongo_overview(client: MongoClient, db_name: str):
    info = client.server_info()
    db = client[db_name]
    colls = db.list_collection_names()
    total_docs = sum(db[c].estimated_document_count() for c in colls) if colls else 0
    stats = db.command("dbstats")
    return {
        "MongoDB Database": db_name,
        "Collections": f"{len(colls):,}",
        "Total Docs (Est.)": f"{total_docs:,}",
        "Storage Size": f"{round(stats.get('storageSize',0)/1024/1024,1)} MB",
        "MongoDB Version": info.get("version", "unknown")
    }

@st.cache_data(ttl=60)
def run_mongo_aggregate(_client, db_name: str, coll: str, stages: list, params: dict | None = None):
    # Replace MongoDB aggregation placeholders with prefixed IDs
    if params:
        import json
        stages_str = json.dumps(stages)
        for k, v in params.items():
            stages_str = stages_str.replace(f":{k}", v)
        stages = json.loads(stages_str)
    db = _client[db_name]
    print(coll)
    print(stages)
    print(params)
    docs = list(db[coll].aggregate(stages, allowDiskUse=True))
    return pd.json_normalize(docs) if docs else pd.DataFrame()

def render_chart(df: pd.DataFrame, spec: dict):
    if df.empty:
        st.info("No rows.")
        return
    ctype = spec.get("type", "table")
    # light datetime parsing for x axes
    for c in df.columns:
        if df[c].dtype == "object":
            try:
                df[c] = pd.to_datetime(df[c])
            except Exception:
                pass
    
    if ctype == "table":
        st.dataframe(df, use_container_width=True)
    elif ctype == "line":
        st.plotly_chart(px.line(df, x=spec["x"], y=spec["y"]), use_container_width=True)
    elif ctype == "bar":
        st.plotly_chart(px.bar(df, x=spec["x"], y=spec["y"]), use_container_width=True)
    elif ctype == "pie":
        st.plotly_chart(px.pie(df, names=spec["names"], values=spec["values"]), use_container_width=True)
    elif ctype == "heatmap":
        pivot = pd.pivot_table(df, index=spec["rows"], columns=spec["cols"], values=spec["values"], aggfunc="mean")
        st.plotly_chart(px.imshow(pivot, aspect="auto", origin="upper",
                                  labels=dict(x=spec["cols"], y=spec["rows"], color=spec["values"])),
                        use_container_width=True)
    elif ctype == "treemap":
        st.plotly_chart(px.treemap(df, path=spec["path"], values=spec["values"]), use_container_width=True)
    else:
        st.dataframe(df, use_container_width=True)

# The following block of code is for the dashboard sidebar, where you can pick your users, provide parameters, etc.
with st.sidebar:
    st.header("Database Connections")
    pg_uri = st.text_input("Postgres URI", CONFIG["postgres"]["uri"])
    mongo_uri = st.text_input("MongoDB URI", CONFIG["mongo"]["uri"])
    mongo_db = st.text_input("MongoDB Database Name", CONFIG["mongo"]["db_name"])
    st.divider()

    auto_run = st.checkbox("Auto-run on selection change", value=False, key="auto_run_global")
    st.header("Role & Prefix IDs")
    role = st.selectbox("User Role", ["patient", "caregiver", "doctor", "technician", "all"], index=4)
    
    # ---------------------- Prefix ID Input (Match ERD Rules) ----------------------
    # User ID: U + integer (e.g., U101)
    user_id_num = st.number_input("User ID Number (for Patient)", min_value=1, value=1, step=1)
    formatted_user_num = f"{user_id_num:03d}" 
    user_id = f"U{formatted_user_num}"  # Format: U101
    
    # Caregiver ID: C + integer (e.g., C201)
    caregiver_id_num = st.number_input("Caregiver ID Number (for Caregiver)", min_value=1, value=1, step=1)
    formatted_caregiver_num = f"{caregiver_id_num:03d}"
    caregiver_id = f"C{formatted_caregiver_num}"  # Format: C201
    
    # Doctor ID: Doc + integer (e.g., Doc301)
    doctor_id_num = st.number_input("Doctor ID Number (for Doctor)", min_value=1, value=1, step=1)
    formatted_doctor_num = f"{doctor_id_num:03d}" 
    doctor_id = f"Doc{formatted_doctor_num}"
    
    # Notification ID: D + integer (e.g., D1001)
    notification_id_num = st.number_input("Notification ID Number (for Caregiver)", min_value=1, value=1, step=1)
    notification_doctor_num = f"{notification_id_num:03d}"
    notification_id = f"D{notification_doctor_num}"  # Format: D1001
    
    # Mapping ID: M + integer (e.g., M301)
    mapping_id_num = st.number_input("Mapping ID Number (for Caregiver)", min_value=1, value=1, step=1)
    mapping_doctor_num = f"{mapping_id_num:03d}"
    mapping_id = f"M{mapping_doctor_num}"  # Format: M301
    
    # Record ID: R + integer (e.g., R401)
    record_id_num = st.number_input("Record ID Number (for Doctor)", min_value=1, value=100, step=1)
    record_doctor_num = f"{record_id_num:03d}"
    record_id = f"R{record_doctor_num}"  # Format: R401
    
    # Device ID: D + integer (e.g., D001)
    device_id_num = st.number_input("Device ID Number (for All Roles)", min_value=1, value=1, step=1)
    formatted_device_num = f"{device_id_num:03d}" 
    device_id = f"D{formatted_device_num}"  # Format: D001 (3-digit padding for consistency)
    
    # Treatment Date (for Doctor)
    treatment_date = st.date_input("Treatment Date (for Doctor)", value=dt.date.today())
    
    # Patient ID
    patient_id = f"PAT_{formatted_user_num}"

    # Prefix ID Context (Pass to Queries)
    PARAMS_CTX = {
        "user_id": user_id,
        "caregiver_id": caregiver_id,
        "doctor_id": doctor_id,
        "notification_id": notification_id,
        "mapping_id": mapping_id,
        "record_id": record_id,
        "device_id": device_id,
        "treatment_date": str(treatment_date),
        "patient_id": patient_id
    }

#Postgres part of the dashboard
st.subheader("📊 Postgres: Structured Data (Patients/Devices/Alerts)")
try:

    eng = get_pg_engine(pg_uri)

    with st.expander("Run Postgres Query", expanded=True):
        # The following will filter queries by role
        def filter_queries_by_role(qdict: dict, role: str) -> dict:
            def ok(tags):
                t = [s.lower() for s in (tags or ["all"])]
                return "all" in t or role.lower() in t
            return {name: q for name, q in qdict.items() if ok(q.get("tags"))}
        
        pg_all = CONFIG["postgres"]["queries"]
        pg_q = filter_queries_by_role(pg_all, role)

        names = list(pg_q.keys()) or ["(no queries for this role)"]
        sel = st.selectbox("Choose a saved query", names, key="pg_sel")

        if sel in pg_q:
            q = pg_q[sel]
            sql = qualify(q["sql"])   
            st.code(sql, language="sql")

            run  = auto_run or st.button("▶ Run Postgres", key="pg_run")
            if run:
                wanted = q.get("params", [])
                params = {k: PARAMS_CTX[k] for k in wanted}
                df = run_pg_query(eng, sql, params=params)
                render_chart(df, q["chart"])
        else:
            st.info("No Postgres queries tagged for this role.")
except Exception as e:
    st.error(f"Postgres error: {e}")

# Mongo panel
if CONFIG["mongo"]["enabled"]:
    st.subheader("🍃 MongoDB")
    try:
        mongo_client = get_mongo_client(mongo_uri)   
        metric_row(mongo_overview(mongo_client, mongo_db))

        with st.expander("Run Mongo aggregation", expanded=True):
            mongo_query_names = list(CONFIG["mongo"]["queries"].keys())
            selm = st.selectbox("Choose a saved aggregation", mongo_query_names, key="mongo_sel")
            q = CONFIG["mongo"]["queries"][selm]
            st.write(f"**Collection:** `{q['collection']}`")
            st.code(str(q["aggregate"]), language="python")
            runm = auto_run or st.button("▶ Run Mongo", key="mongo_run")
            if runm:
                wanted = q.get("params", [])
                params = {k: PARAMS_CTX[k] for k in wanted}
                dfm = run_mongo_aggregate(mongo_client, mongo_db, q["collection"], q["aggregate"], params=params)
                render_chart(dfm, q["chart"])
    except Exception as e:
        st.error(f"Mongo error: {e}")<|MERGE_RESOLUTION|>--- conflicted
+++ resolved
@@ -10,14 +10,8 @@
 # Load environment variables
 load_dotenv()
 
-<<<<<<< HEAD
-PG_SCHEMA = os.getenv("PG_SCHEMA", "public")
-
-=======
-
 #Postgres schema helper
 PG_SCHEMA = os.getenv("PG_SCHEMA", "public")   # CHANGE: "public" to your own schema name
->>>>>>> c955afe6
 def qualify(sql: str) -> str:
     """Replace schema placeholder {S} with actual schema name"""
     return sql.replace("{S}.", f"{PG_SCHEMA}.")
